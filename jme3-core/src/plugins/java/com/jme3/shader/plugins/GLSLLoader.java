--- conflicted
+++ resolved
@@ -34,7 +34,10 @@
 import com.jme3.asset.*;
 import com.jme3.asset.cache.AssetCache;
 
-import java.io.*;
+import java.io.BufferedReader;
+import java.io.IOException;
+import java.io.InputStreamReader;
+import java.io.Reader;
 import java.util.*;
 
 /**
@@ -157,27 +160,18 @@
         if (node.getDependencies().isEmpty()) {
             return node.getSource();
         } else {
-            if (injectDependencies) {
-                StringBuilder sb = new StringBuilder(node.getSource());
-                List<String> resolvedShaderNodes = new ArrayList<>();
-
-                for (ShaderDependencyNode dependencyNode : node.getDependencies()) {
-                    resolvedShaderNodes.add(resolveDependencies(dependencyNode, alreadyInjectedSet, extensions, injectDependencies));
-                }
-
-                List<Integer> injectIndices = node.getDependencyInjectIndices();
-                for (int i = resolvedShaderNodes.size() - 1; i >= 0; i--) {
-                    // Must insert them backwards ..
-                    sb.insert(injectIndices.get(i), resolvedShaderNodes.get(i));
-                }
-                return sb.toString();
-            } else {
-                for (ShaderDependencyNode dependencyNode : node.getDependencies()) {
-                    resolveDependencies(dependencyNode, alreadyInjectedSet, extensions, injectDependencies);
-                }
-                return null;
-            }
-
+            StringBuilder sb = new StringBuilder(node.getSource());
+            List<String> resolvedShaderNodes = new ArrayList<>();
+
+            for (ShaderDependencyNode dependencyNode : node.getDependencies()) {
+                resolvedShaderNodes.add(resolveDependencies(dependencyNode, alreadyInjectedSet, extensions));
+            }
+            List<Integer> injectIndices = node.getDependencyInjectIndices();
+            for (int i = resolvedShaderNodes.size() - 1; i >= 0; i--) {
+                // Must insert them backwards ..
+                sb.insert(injectIndices.get(i), resolvedShaderNodes.get(i));
+            }
+            return sb.toString();
         }
     }
 
@@ -187,16 +181,12 @@
         // to retrieve the fragment shader, use the content manager
         this.assetManager = info.getManager();
         Reader reader = new InputStreamReader(info.openStream());
-<<<<<<< HEAD
-        String extension = info.getKey().getExtension();
-        if (extension.equals("glsllib") || extension.equals("glsl")) {
-=======
         boolean injectDependencies = true;
         if (info.getKey() instanceof ShaderAssetKey) {
             injectDependencies = ((ShaderAssetKey) info.getKey()).isInjectDependencies();
         }
-        if (info.getKey().getExtension().equals("glsllib")) {
->>>>>>> 531ff4ed
+        String extension = info.getKey().getExtension();
+        if (extension.equals("glsllib") || extension.equals("glsl")) {
             // NOTE: Loopback, GLSLLIB is loaded by this loader
             // and needs data as InputStream
             return reader;

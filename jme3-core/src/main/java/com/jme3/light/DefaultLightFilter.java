--- conflicted
+++ resolved
@@ -42,13 +42,8 @@
 public final class DefaultLightFilter implements LightFilter {
 
     private Camera camera;
-<<<<<<< HEAD
-    private final HashSet<Light> processedLights = new HashSet<>();
-    private final LightProbeBlendingStrategy probeBlendStrat;
-=======
     private final HashSet<Light> processedLights = new HashSet<Light>();
     private LightProbeBlendingStrategy probeBlendStrat;
->>>>>>> d57c362e
 
     public DefaultLightFilter() {
         probeBlendStrat = new WeightedProbeBlendingStrategy();

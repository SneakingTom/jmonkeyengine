/*
 * Copyright (c) 2009-2013 jMonkeyEngine
 * All rights reserved.
 *
 * Redistribution and use in source and binary forms, with or without
 * modification, are permitted provided that the following conditions are
 * met:
 *
 * * Redistributions of source code must retain the above copyright
 *   notice, this list of conditions and the following disclaimer.
 *
 * * Redistributions in binary form must reproduce the above copyright
 *   notice, this list of conditions and the following disclaimer in the
 *   documentation and/or other materials provided with the distribution.
 *
 * * Neither the name of 'jMonkeyEngine' nor the names of its contributors
 *   may be used to endorse or promote products derived from this software
 *   without specific prior written permission.
 *
 * THIS SOFTWARE IS PROVIDED BY THE COPYRIGHT HOLDERS AND CONTRIBUTORS
 * "AS IS" AND ANY EXPRESS OR IMPLIED WARRANTIES, INCLUDING, BUT NOT LIMITED
 * TO, THE IMPLIED WARRANTIES OF MERCHANTABILITY AND FITNESS FOR A PARTICULAR
 * PURPOSE ARE DISCLAIMED. IN NO EVENT SHALL THE COPYRIGHT OWNER OR
 * CONTRIBUTORS BE LIABLE FOR ANY DIRECT, INDIRECT, INCIDENTAL, SPECIAL,
 * EXEMPLARY, OR CONSEQUENTIAL DAMAGES (INCLUDING, BUT NOT LIMITED TO,
 * PROCUREMENT OF SUBSTITUTE GOODS OR SERVICES; LOSS OF USE, DATA, OR
 * PROFITS; OR BUSINESS INTERRUPTION) HOWEVER CAUSED AND ON ANY THEORY OF
 * LIABILITY, WHETHER IN CONTRACT, STRICT LIABILITY, OR TORT (INCLUDING
 * NEGLIGENCE OR OTHERWISE) ARISING IN ANY WAY OUT OF THE USE OF THIS
 * SOFTWARE, EVEN IF ADVISED OF THE POSSIBILITY OF SUCH DAMAGE.
 */
package com.jme3.scene;

import com.jme3.asset.AssetKey;
import com.jme3.asset.CloneableSmartAsset;
import com.jme3.bounding.BoundingVolume;
import com.jme3.collision.Collidable;
import com.jme3.export.*;
import com.jme3.light.Light;
import com.jme3.light.LightList;
import com.jme3.material.MatParamOverride;
import com.jme3.material.Material;
import com.jme3.math.*;
import com.jme3.renderer.Camera;
import com.jme3.renderer.RenderManager;
import com.jme3.renderer.ViewPort;
import com.jme3.renderer.queue.RenderQueue;
import com.jme3.renderer.queue.RenderQueue.Bucket;
import com.jme3.renderer.queue.RenderQueue.ShadowMode;
import com.jme3.scene.control.Control;
import com.jme3.util.clone.Cloner;
import com.jme3.util.clone.IdentityCloneFunction;
import com.jme3.util.clone.JmeCloneable;
import com.jme3.util.SafeArrayList;
import com.jme3.util.TempVars;
import java.io.IOException;
import java.util.*;
import java.util.logging.Logger;

/**
 * <code>Spatial</code> defines the base class for scene graph nodes. It
 * maintains a link to a parent, it's local transforms and the world's
 * transforms. All other scene graph elements, such as {@link Node} and
 * {@link Geometry} are subclasses of <code>Spatial</code>.
 *
 * @author Mark Powell
 * @author Joshua Slack
 * @version $Revision: 4075 $, $Data$
 */
public abstract class Spatial implements Savable, Cloneable, Collidable, CloneableSmartAsset, JmeCloneable {

    private static final Logger logger = Logger.getLogger(Spatial.class.getName());

    /**
     * Specifies how frustum culling should be handled by
     * this spatial.
     */
    public enum CullHint {

        /**
         * Do whatever our parent does. If no parent, default to {@link #Dynamic}.
         */
        Inherit,
        /**
         * Do not draw if we are not at least partially within the view frustum
         * of the camera. This is determined via the defined
         * Camera planes whether or not this Spatial should be culled.
         */
        Dynamic,
        /**
         * Always cull this from the view, throwing away this object
         * and any children from rendering commands.
         */
        Always,
        /**
         * Never cull this from view, always draw it.
         * Note that we will still get culled if our parent is culled.
         */
        Never;
    }

    /**
     * Specifies if this spatial should be batched
     */
    public enum BatchHint {

        /**
         * Do whatever our parent does. If no parent, default to {@link #Always}.
         */
        Inherit,
        /**
         * This spatial will always be batched when attached to a BatchNode.
         */
        Always,
        /**
         * This spatial will never be batched when attached to a BatchNode.
         */
        Never;
    }
    /**
     * Refresh flag types
     */
    protected static final int RF_TRANSFORM = 0x01, // need light resort + combine transforms
                               RF_BOUND = 0x02,
<<<<<<< HEAD
                               RF_LIGHTLIST = 0x04, // changes in light lists 
                               RF_CHILD_LIGHTLIST = 0x08, // some child need geometry update
                               RF_MATPARAM_OVERRIDE = 0x10;
    
=======
                               RF_LIGHTLIST = 0x04, // changes in light lists
                               RF_CHILD_LIGHTLIST = 0x08; // some child need geometry update

>>>>>>> 47b37a08
    protected CullHint cullHint = CullHint.Inherit;
    protected BatchHint batchHint = BatchHint.Inherit;
    /**
     * Spatial's bounding volume relative to the world.
     */
    protected BoundingVolume worldBound;
    /**
     * LightList
     */
    protected LightList localLights;
    protected transient LightList worldLights;
<<<<<<< HEAD

    protected ArrayList<MatParamOverride> localOverrides;
    protected ArrayList<MatParamOverride> worldOverrides;

    /** 
=======
    /**
>>>>>>> 47b37a08
     * This spatial's name.
     */
    protected String name;
    // scale values
    protected transient Camera.FrustumIntersect frustrumIntersects = Camera.FrustumIntersect.Intersects;
    protected RenderQueue.Bucket queueBucket = RenderQueue.Bucket.Inherit;
    protected ShadowMode shadowMode = RenderQueue.ShadowMode.Inherit;
    public transient float queueDistance = Float.NEGATIVE_INFINITY;
    protected Transform localTransform;
    protected Transform worldTransform;
    protected SafeArrayList<Control> controls = new SafeArrayList<Control>(Control.class);
    protected HashMap<String, Savable> userData = null;
    /**
     * Used for smart asset caching
     *
     * @see AssetKey#useSmartCache()
     */
    protected AssetKey key;
    /**
     * Spatial's parent, or null if it has none.
     */
    protected transient Node parent;
    /**
     * Refresh flags. Indicate what data of the spatial need to be
     * updated to reflect the correct state.
     */
    protected transient int refreshFlags = 0;

    /**
     * Set to true if a subclass requires updateLogicalState() even
     * if it doesn't have any controls.  Defaults to true thus implementing
     * the legacy behavior for any subclasses not specifically turning it
     * off.
     * This flag should be set during construction and never changed
     * as it's supposed to be class-specific and not runtime state.
     */
    private boolean requiresUpdates = true;

    /**
     * Serialization only. Do not use.
     * Not really. This class is never instantiated directly but the
     * subclasses like to use the no-arg constructor for their own
     * no-arg constructor... which is technically weaker than
     * forward supplying defaults.
     */
    protected Spatial() {
        this(null);
    }

    /**
     * Constructor instantiates a new <code>Spatial</code> object setting the
     * rotation, translation and scale value to defaults.
     *
     * @param name
     *            the name of the scene element. This is required for
     *            identification and comparison purposes.
     */
    protected Spatial(String name) {
        this.name = name;

        localTransform = new Transform();
        worldTransform = new Transform();

        localLights = new LightList(this);
        worldLights = new LightList(this);

        localOverrides = new ArrayList<MatParamOverride>();
        worldOverrides = new ArrayList<MatParamOverride>();

        refreshFlags |= RF_BOUND;
    }

    public void setKey(AssetKey key) {
        this.key = key;
    }

    public AssetKey getKey() {
        return key;
    }

    /**
     * Returns true if this spatial requires updateLogicalState() to
     * be called, either because setRequiresUpdate(true) has been called
     * or because the spatial has controls.  This is package private to
     * avoid exposing it to the public API since it is only used by Node.
     */
    boolean requiresUpdates() {
        return requiresUpdates | !controls.isEmpty();
    }

    /**
     * Subclasses can call this with true to denote that they require
     * updateLogicalState() to be called even if they contain no controls.
     * Setting this to false reverts to the default behavior of only
     * updating if the spatial has controls.  This is not meant to
     * indicate dynamic state in any way and must be called while
     * unattached or an IllegalStateException is thrown.  It is designed
     * to be called during object construction and then never changed, ie:
     * it's meant to be subclass specific state and not runtime state.
     * Subclasses of Node or Geometry that do not set this will get the
     * old default behavior as if this was set to true.  Subclasses should
     * call setRequiresUpdate(false) in their constructors to receive
     * optimal behavior if they don't require updateLogicalState() to be
     * called even if there are no controls.
     */
    protected void setRequiresUpdates( boolean f ) {
        // Note to explorers, the reason this was done as a protected setter
        // instead of passed on construction is because it frees all subclasses
        // from having to make sure to always pass the value up in case they
        // are subclassed.
        // The reason that requiresUpdates() isn't just a protected method to
        // override (which would be more correct) is because the flag provides
        // some flexibility in how we break subclasses.  A protected method
        // would require that all subclasses that required updates need implement
        // this method or they would silently stop processing updates.  A flag
        // lets us set a default when a subclass is detected that is different
        // than the internal "more efficient" default.
        // Spatial's default is 'true' for this flag requiring subclasses to
        // override it for more optimal behavior.  Node and Geometry will override
        // it to false if the class is Node.class or Geometry.class.
        // This means that all subclasses will default to the old behavior
        // unless they opt in.
        if( parent != null ) {
            throw new IllegalStateException("setRequiresUpdates() cannot be called once attached.");
        }
        this.requiresUpdates = f;
    }

    /**
     * Indicate that the transform of this spatial has changed and that
     * a refresh is required.
     */
    protected void setTransformRefresh() {
        refreshFlags |= RF_TRANSFORM;
        setBoundRefresh();
    }

    protected void setLightListRefresh() {
        refreshFlags |= RF_LIGHTLIST;

        // Make sure next updateGeometricState() visits this branch
        // to update lights.
        Spatial p = parent;
        while (p != null) {
<<<<<<< HEAD
=======
            //if (p.refreshFlags != 0) {
                // any refresh flag is sufficient,
                // as each propagates to the root Node

                // 2015/2/8:
                // This is not true, because using e.g. getWorldBound()
                // or getWorldTransform() activates a "partial refresh"
                // which does not update the lights but does clear
                // the refresh flags on the ancestors!

            //    return;
            //}

>>>>>>> 47b37a08
            if ((p.refreshFlags & RF_CHILD_LIGHTLIST) != 0) {
                // The parent already has this flag,
                // so must all ancestors.
                return;
            }

            p.refreshFlags |= RF_CHILD_LIGHTLIST;
            p = p.parent;
        }
    }

    protected void setMatParamOverrideRefresh() {
        refreshFlags |= RF_MATPARAM_OVERRIDE;
        Spatial p = parent;
        while (p != null) {
            if ((p.refreshFlags & RF_MATPARAM_OVERRIDE) != 0) {
                return;
            }

            p.refreshFlags |= RF_MATPARAM_OVERRIDE;
            p = p.parent;
        }
    }

    /**
     * Indicate that the bounding of this spatial has changed and that
     * a refresh is required.
     */
    protected void setBoundRefresh() {
        refreshFlags |= RF_BOUND;

        Spatial p = parent;
        while (p != null) {
            if ((p.refreshFlags & RF_BOUND) != 0) {
                return;
            }

            p.refreshFlags |= RF_BOUND;
            p = p.parent;
        }
    }

    /**
     * (Internal use only) Forces a refresh of the given types of data.
     *
     * @param transforms Refresh world transform based on parents'
     * @param bounds Refresh bounding volume data based on child nodes
     * @param lights Refresh light list based on parents'
     */
    public void forceRefresh(boolean transforms, boolean bounds, boolean lights) {
        if (transforms) {
            setTransformRefresh();
        }
        if (bounds) {
            setBoundRefresh();
        }
        if (lights) {
            setLightListRefresh();
        }
    }

    /**
     * <code>checkCulling</code> checks the spatial with the camera to see if it
     * should be culled.
     * <p>
     * This method is called by the renderer. Usually it should not be called
     * directly.
     *
     * @param cam The camera to check against.
     * @return true if inside or intersecting camera frustum
     * (should be rendered), false if outside.
     */
    public boolean checkCulling(Camera cam) {
        if (refreshFlags != 0) {
            throw new IllegalStateException("Scene graph is not properly updated for rendering.\n"
                    + "State was changed after rootNode.updateGeometricState() call. \n"
                    + "Make sure you do not modify the scene from another thread!\n"
                    + "Problem spatial name: " + getName());
        }

        CullHint cm = getCullHint();
        assert cm != CullHint.Inherit;
        if (cm == Spatial.CullHint.Always) {
            setLastFrustumIntersection(Camera.FrustumIntersect.Outside);
            return false;
        } else if (cm == Spatial.CullHint.Never) {
            setLastFrustumIntersection(Camera.FrustumIntersect.Intersects);
            return true;
        }

        // check to see if we can cull this node
        frustrumIntersects = (parent != null ? parent.frustrumIntersects
                : Camera.FrustumIntersect.Intersects);

        if (frustrumIntersects == Camera.FrustumIntersect.Intersects) {
            if (getQueueBucket() == Bucket.Gui) {
                return cam.containsGui(getWorldBound());
            } else {
                frustrumIntersects = cam.contains(getWorldBound());
            }
        }

        return frustrumIntersects != Camera.FrustumIntersect.Outside;
    }

    /**
     * Sets the name of this spatial.
     *
     * @param name
     *            The spatial's new name.
     */
    public void setName(String name) {
        this.name = name;
    }

    /**
     * Returns the name of this spatial.
     *
     * @return This spatial's name.
     */
    public String getName() {
        return name;
    }

    /**
     * Returns the local {@link LightList}, which are the lights
     * that were directly attached to this <code>Spatial</code> through the
     * {@link #addLight(com.jme3.light.Light) } and
     * {@link #removeLight(com.jme3.light.Light) } methods.
     *
     * @return The local light list
     */
    public LightList getLocalLightList() {
        return localLights;
    }

    /**
     * Returns the world {@link LightList}, containing the lights
     * combined from all this <code>Spatial's</code> parents up to and including
     * this <code>Spatial</code>'s lights.
     *
     * @return The combined world light list
     */
    public LightList getWorldLightList() {
        return worldLights;
    }

    /**
     * Get the local material parameter overrides.
     *
     * @return The list of local material parameter overrides.
     */
    public List<MatParamOverride> getLocalMatParamOverrides() {
        return localOverrides;
    }

    /**
     * Get the world material parameter overrides.
     *
     * Note that this list is only updated on a call to
     * {@link #updateGeometricState()}. After update, the world overrides list
     * will contain the {@link #getParent() parent's} world overrides combined
     * with this spatial's {@link #getLocalMatParamOverrides() local overrides}.
     *
     * @return The list of world material parameter overrides.
     */
    public List<MatParamOverride> getWorldMatParamOverrides() {
        return worldOverrides;
    }

    /**
     * <code>getWorldRotation</code> retrieves the absolute rotation of the
     * Spatial.
     *
     * @return the Spatial's world rotation quaternion.
     */
    public Quaternion getWorldRotation() {
        checkDoTransformUpdate();
        return worldTransform.getRotation();
    }

    /**
     * <code>getWorldTranslation</code> retrieves the absolute translation of
     * the spatial.
     *
     * @return the Spatial's world translation vector.
     */
    public Vector3f getWorldTranslation() {
        checkDoTransformUpdate();
        return worldTransform.getTranslation();
    }

    /**
     * <code>getWorldScale</code> retrieves the absolute scale factor of the
     * spatial.
     *
     * @return the Spatial's world scale factor.
     */
    public Vector3f getWorldScale() {
        checkDoTransformUpdate();
        return worldTransform.getScale();
    }

    /**
     * <code>getWorldTransform</code> retrieves the world transformation
     * of the spatial.
     *
     * @return the world transform.
     */
    public Transform getWorldTransform() {
        checkDoTransformUpdate();
        return worldTransform;
    }

    /**
     * <code>rotateUpTo</code> is a utility function that alters the
     * local rotation to point the Y axis in the direction given by newUp.
     *
     * @param newUp
     *            the up vector to use - assumed to be a unit vector.
     */
    public void rotateUpTo(Vector3f newUp) {
        TempVars vars = TempVars.get();

        Vector3f compVecA = vars.vect1;
        Quaternion q = vars.quat1;

        // First figure out the current up vector.
        Vector3f upY = compVecA.set(Vector3f.UNIT_Y);
        Quaternion rot = localTransform.getRotation();
        rot.multLocal(upY);

        // get angle between vectors
        float angle = upY.angleBetween(newUp);

        // figure out rotation axis by taking cross product
        Vector3f rotAxis = upY.crossLocal(newUp).normalizeLocal();

        // Build a rotation quat and apply current local rotation.
        q.fromAngleNormalAxis(angle, rotAxis);
        q.mult(rot, rot);

        vars.release();

        setTransformRefresh();
    }

    /**
     * <code>lookAt</code> is a convenience method for auto-setting the local
     * rotation based on a position in world space and an up vector. It computes the rotation
     * to transform the z-axis to point onto 'position' and the y-axis to 'up'.
     * Unlike {@link Quaternion#lookAt(com.jme3.math.Vector3f, com.jme3.math.Vector3f) }
     * this method takes a world position to look at and not a relative direction.
     *
     * Note : 28/01/2013 this method has been fixed as it was not taking into account the parent rotation.
     * This was resulting in improper rotation when the spatial had rotated parent nodes.
     * This method is intended to work in world space, so no matter what parent graph the
     * spatial has, it will look at the given position in world space.
     *
     * @param position
     *            where to look at in terms of world coordinates
     * @param upVector
     *            a vector indicating the (local) up direction. (typically {0,
     *            1, 0} in jME.)
     */
    public void lookAt(Vector3f position, Vector3f upVector) {
        Vector3f worldTranslation = getWorldTranslation();

        TempVars vars = TempVars.get();

        Vector3f compVecA = vars.vect4;

        compVecA.set(position).subtractLocal(worldTranslation);
        getLocalRotation().lookAt(compVecA, upVector);

        if ( getParent() != null ) {
            Quaternion rot=vars.quat1;
            rot =  rot.set(parent.getWorldRotation()).inverseLocal().multLocal(getLocalRotation());
            rot.normalizeLocal();
            setLocalRotation(rot);
        }
        vars.release();
        setTransformRefresh();
    }

    /**
     * Should be overridden by Node and Geometry.
     */
    protected void updateWorldBound() {
        // the world bound of a leaf is the same as it's model bound
        // for a node, the world bound is a combination of all it's children
        // bounds
        // -> handled by subclass
        refreshFlags &= ~RF_BOUND;
    }

    protected void updateWorldLightList() {
        if (parent == null) {
            worldLights.update(localLights, null);
            refreshFlags &= ~RF_LIGHTLIST;
        } else {
            assert (parent.refreshFlags & RF_LIGHTLIST) == 0;
            worldLights.update(localLights, parent.worldLights);
            refreshFlags &= ~RF_LIGHTLIST;
        }
    }

    protected void updateMatParamOverrides() {
        refreshFlags &= ~RF_MATPARAM_OVERRIDE;

        worldOverrides.clear();
        if (parent == null) {
            worldOverrides.addAll(localOverrides);
        } else {
            assert (parent.refreshFlags & RF_MATPARAM_OVERRIDE) == 0;
            worldOverrides.addAll(localOverrides);
            worldOverrides.addAll(parent.worldOverrides);
        }
    }

    /**
     * Adds a local material parameter override.
     *
     * @param override The override to add.
     * @see MatParamOverride
     */
    public void addMatParamOverride(MatParamOverride override) {
        if (override == null) {
            throw new IllegalArgumentException("override cannot be null");
        }
        localOverrides.add(override);
        setMatParamOverrideRefresh();
    }

    /**
     * Remove a local material parameter override if it exists.
     *
     * @param override The override to remove.
     * @see MatParamOverride
     */
    public void removeMatParamOverride(MatParamOverride override) {
        if (localOverrides.remove(override)) {
            setMatParamOverrideRefresh();
        }
    }

    /**
     * Remove all local material parameter overrides.
     *
     * @see #addMatParamOverride(com.jme3.material.MatParamOverride)
     */
    public void clearMatParamOverrides() {
        if (!localOverrides.isEmpty()) {
            setMatParamOverrideRefresh();
        }
        localOverrides.clear();
    }

    /**
     * Should only be called from updateGeometricState().
     * In most cases should not be subclassed.
     */
    protected void updateWorldTransforms() {
        if (parent == null) {
            worldTransform.set(localTransform);
            refreshFlags &= ~RF_TRANSFORM;
        } else {
            // check if transform for parent is updated
            assert ((parent.refreshFlags & RF_TRANSFORM) == 0);
            worldTransform.set(localTransform);
            worldTransform.combineWithParent(parent.worldTransform);
            refreshFlags &= ~RF_TRANSFORM;
        }
    }

    /**
     * Computes the world transform of this Spatial in the most
     * efficient manner possible.
     */
    void checkDoTransformUpdate() {
        if ((refreshFlags & RF_TRANSFORM) == 0) {
            return;
        }

        if (parent == null) {
            worldTransform.set(localTransform);
            refreshFlags &= ~RF_TRANSFORM;
        } else {
            TempVars vars = TempVars.get();

            Spatial[] stack = vars.spatialStack;
            Spatial rootNode = this;
            int i = 0;
            while (true) {
                Spatial hisParent = rootNode.parent;
                if (hisParent == null) {
                    rootNode.worldTransform.set(rootNode.localTransform);
                    rootNode.refreshFlags &= ~RF_TRANSFORM;
                    i--;
                    break;
                }

                stack[i] = rootNode;

                if ((hisParent.refreshFlags & RF_TRANSFORM) == 0) {
                    break;
                }

                rootNode = hisParent;
                i++;
            }

            vars.release();

            for (int j = i; j >= 0; j--) {
                rootNode = stack[j];
                //rootNode.worldTransform.set(rootNode.localTransform);
                //rootNode.worldTransform.combineWithParent(rootNode.parent.worldTransform);
                //rootNode.refreshFlags &= ~RF_TRANSFORM;
                rootNode.updateWorldTransforms();
            }
        }
    }

    /**
     * Computes this Spatial's world bounding volume in the most efficient
     * manner possible.
     */
    void checkDoBoundUpdate() {
        if ((refreshFlags & RF_BOUND) == 0) {
            return;
        }

        checkDoTransformUpdate();

        // Go to children recursively and update their bound
        if (this instanceof Node) {
            Node node = (Node) this;
            int len = node.getQuantity();
            for (int i = 0; i < len; i++) {
                Spatial child = node.getChild(i);
                child.checkDoBoundUpdate();
            }
        }

        // All children's bounds have been updated. Update my own now.
        updateWorldBound();
    }

    private void runControlUpdate(float tpf) {
        if (controls.isEmpty()) {
            return;
        }

        for (Control c : controls.getArray()) {
            c.update(tpf);
        }
    }

    /**
     * Called when the Spatial is about to be rendered, to notify
     * controls attached to this Spatial using the Control.render() method.
     *
     * @param rm The RenderManager rendering the Spatial.
     * @param vp The ViewPort to which the Spatial is being rendered to.
     *
     * @see Spatial#addControl(com.jme3.scene.control.Control)
     * @see Spatial#getControl(java.lang.Class)
     */
    public void runControlRender(RenderManager rm, ViewPort vp) {
        if (controls.isEmpty()) {
            return;
        }

        for (Control c : controls.getArray()) {
            c.render(rm, vp);
        }
    }

    /**
     * Add a control to the list of controls.
     * @param control The control to add.
     *
     * @see Spatial#removeControl(java.lang.Class)
     */
    public void addControl(Control control) {
        boolean before = requiresUpdates();
        controls.add(control);
        control.setSpatial(this);
        boolean after = requiresUpdates();

        // If the requirement to be updated has changed
        // then we need to let the parent node know so it
        // can rebuild its update list.
        if( parent != null && before != after ) {
            parent.invalidateUpdateList();
        }
    }

    /**
     * Removes the first control that is an instance of the given class.
     *
     * @see Spatial#addControl(com.jme3.scene.control.Control)
     */
    public void removeControl(Class<? extends Control> controlType) {
        boolean before = requiresUpdates();
        for (int i = 0; i < controls.size(); i++) {
            if (controlType.isAssignableFrom(controls.get(i).getClass())) {
                Control control = controls.remove(i);
                control.setSpatial(null);
                break; // added to match the javadoc  -pspeed
            }
        }
        boolean after = requiresUpdates();

        // If the requirement to be updated has changed
        // then we need to let the parent node know so it
        // can rebuild its update list.
        if( parent != null && before != after ) {
            parent.invalidateUpdateList();
        }
    }

    /**
     * Removes the given control from this spatial's controls.
     *
     * @param control The control to remove
     * @return True if the control was successfully removed. False if the
     * control is not assigned to this spatial.
     *
     * @see Spatial#addControl(com.jme3.scene.control.Control)
     */
    public boolean removeControl(Control control) {
        boolean before = requiresUpdates();
        boolean result = controls.remove(control);
        if (result) {
            control.setSpatial(null);
        }

        boolean after = requiresUpdates();

        // If the requirement to be updated has changed
        // then we need to let the parent node know so it
        // can rebuild its update list.
        if( parent != null && before != after ) {
            parent.invalidateUpdateList();
        }

        return result;
    }

    /**
     * Returns the first control that is an instance of the given class,
     * or null if no such control exists.
     *
     * @param controlType The superclass of the control to look for.
     * @return The first instance in the list of the controlType class, or null.
     *
     * @see Spatial#addControl(com.jme3.scene.control.Control)
     */
    public <T extends Control> T getControl(Class<T> controlType) {
        for (Control c : controls.getArray()) {
            if (controlType.isAssignableFrom(c.getClass())) {
                return (T) c;
            }
        }
        return null;
    }

    /**
     * Returns the control at the given index in the list.
     *
     * @param index The index of the control in the list to find.
     * @return The control at the given index.
     *
     * @throws IndexOutOfBoundsException
     *      If the index is outside the range [0, getNumControls()-1]
     *
     * @see Spatial#addControl(com.jme3.scene.control.Control)
     */
    public Control getControl(int index) {
        return controls.get(index);
    }

    /**
     * @return The number of controls attached to this Spatial.
     * @see Spatial#addControl(com.jme3.scene.control.Control)
     * @see Spatial#removeControl(java.lang.Class)
     */
    public int getNumControls() {
        return controls.size();
    }

    /**
     * <code>updateLogicalState</code> calls the <code>update()</code> method
     * for all controls attached to this Spatial.
     *
     * @param tpf Time per frame.
     *
     * @see Spatial#addControl(com.jme3.scene.control.Control)
     */
    public void updateLogicalState(float tpf) {
        runControlUpdate(tpf);
    }

    /**
     * <code>updateGeometricState</code> updates the lightlist,
     * computes the world transforms, and computes the world bounds
     * for this Spatial.
     * Calling this when the Spatial is attached to a node
     * will cause undefined results. User code should only call this
     * method on Spatials having no parent.
     *
     * @see Spatial#getWorldLightList()
     * @see Spatial#getWorldTransform()
     * @see Spatial#getWorldBound()
     */
    public void updateGeometricState() {
        // assume that this Spatial is a leaf, a proper implementation
        // for this method should be provided by Node.

        // NOTE: Update world transforms first because
        // bound transform depends on them.
        if ((refreshFlags & RF_LIGHTLIST) != 0) {
            updateWorldLightList();
        }
        if ((refreshFlags & RF_TRANSFORM) != 0) {
            updateWorldTransforms();
        }
        if ((refreshFlags & RF_BOUND) != 0) {
            updateWorldBound();
        }
<<<<<<< HEAD
        if ((refreshFlags & RF_MATPARAM_OVERRIDE) != 0) {
            updateMatParamOverrides();
        }
        
=======

>>>>>>> 47b37a08
        assert refreshFlags == 0;
    }

    /**
     * Convert a vector (in) from this spatial's local coordinate space to world
     * coordinate space.
     *
     * @param in
     *            vector to read from
     * @param store
     *            where to write the result (null to create a new vector, may be
     *            same as in)
     * @return the result (store)
     */
    public Vector3f localToWorld(final Vector3f in, Vector3f store) {
        checkDoTransformUpdate();
        return worldTransform.transformVector(in, store);
    }

    /**
     * Convert a vector (in) from world coordinate space to this spatial's local
     * coordinate space.
     *
     * @param in
     *            vector to read from
     * @param store
     *            where to write the result
     * @return the result (store)
     */
    public Vector3f worldToLocal(final Vector3f in, final Vector3f store) {
        checkDoTransformUpdate();
        return worldTransform.transformInverseVector(in, store);
    }

    /**
     * <code>getParent</code> retrieves this node's parent. If the parent is
     * null this is the root node.
     *
     * @return the parent of this node.
     */
    public Node getParent() {
        return parent;
    }

    /**
     * Called by {@link Node#attachChild(Spatial)} and
     * {@link Node#detachChild(Spatial)} - don't call directly.
     * <code>setParent</code> sets the parent of this node.
     *
     * @param parent
     *            the parent of this node.
     */
    protected void setParent(Node parent) {
        this.parent = parent;
    }

    /**
     * <code>removeFromParent</code> removes this Spatial from it's parent.
     *
     * @return true if it has a parent and performed the remove.
     */
    public boolean removeFromParent() {
        if (parent != null) {
            parent.detachChild(this);
            return true;
        }
        return false;
    }

    /**
     * determines if the provided Node is the parent, or parent's parent, etc. of this Spatial.
     *
     * @param ancestor
     *            the ancestor object to look for.
     * @return true if the ancestor is found, false otherwise.
     */
    public boolean hasAncestor(Node ancestor) {
        if (parent == null) {
            return false;
        } else if (parent.equals(ancestor)) {
            return true;
        } else {
            return parent.hasAncestor(ancestor);
        }
    }

    /**
     * <code>getLocalRotation</code> retrieves the local rotation of this
     * node.
     *
     * @return the local rotation of this node.
     */
    public Quaternion getLocalRotation() {
        return localTransform.getRotation();
    }

    /**
     * <code>setLocalRotation</code> sets the local rotation of this node
     * by using a {@link Matrix3f}.
     *
     * @param rotation
     *            the new local rotation.
     */
    public void setLocalRotation(Matrix3f rotation) {
        localTransform.getRotation().fromRotationMatrix(rotation);
        setTransformRefresh();
    }

    /**
     * <code>setLocalRotation</code> sets the local rotation of this node.
     *
     * @param quaternion
     *            the new local rotation.
     */
    public void setLocalRotation(Quaternion quaternion) {
        localTransform.setRotation(quaternion);
        setTransformRefresh();
    }

    /**
     * <code>getLocalScale</code> retrieves the local scale of this node.
     *
     * @return the local scale of this node.
     */
    public Vector3f getLocalScale() {
        return localTransform.getScale();
    }

    /**
     * <code>setLocalScale</code> sets the local scale of this node.
     *
     * @param localScale
     *            the new local scale, applied to x, y and z
     */
    public void setLocalScale(float localScale) {
        localTransform.setScale(localScale);
        setTransformRefresh();
    }

    /**
     * <code>setLocalScale</code> sets the local scale of this node.
     */
    public void setLocalScale(float x, float y, float z) {
        localTransform.setScale(x, y, z);
        setTransformRefresh();
    }

    /**
     * <code>setLocalScale</code> sets the local scale of this node.
     *
     * @param localScale
     *            the new local scale.
     */
    public void setLocalScale(Vector3f localScale) {
        localTransform.setScale(localScale);
        setTransformRefresh();
    }

    /**
     * <code>getLocalTranslation</code> retrieves the local translation of
     * this node.
     *
     * @return the local translation of this node.
     */
    public Vector3f getLocalTranslation() {
        return localTransform.getTranslation();
    }

    /**
     * <code>setLocalTranslation</code> sets the local translation of this
     * spatial.
     *
     * @param localTranslation
     *            the local translation of this spatial.
     */
    public void setLocalTranslation(Vector3f localTranslation) {
        this.localTransform.setTranslation(localTranslation);
        setTransformRefresh();
    }

    /**
     * <code>setLocalTranslation</code> sets the local translation of this
     * spatial.
     */
    public void setLocalTranslation(float x, float y, float z) {
        this.localTransform.setTranslation(x, y, z);
        setTransformRefresh();
    }

    /**
     * <code>setLocalTransform</code> sets the local transform of this
     * spatial.
     */
    public void setLocalTransform(Transform t) {
        this.localTransform.set(t);
        setTransformRefresh();
    }

    /**
     * <code>getLocalTransform</code> retrieves the local transform of
     * this spatial.
     *
     * @return the local transform of this spatial.
     */
    public Transform getLocalTransform() {
        return localTransform;
    }

    /**
     * Applies the given material to the Spatial, this will propagate the
     * material down to the geometries in the scene graph.
     *
     * @param material The material to set.
     */
    public void setMaterial(Material material) {
    }

    /**
     * <code>addLight</code> adds the given light to the Spatial; causing
 all
     * child Spatials to be affected by it.
     *
     * @param light The light to add.
     */
    public void addLight(Light light) {
        localLights.add(light);
        setLightListRefresh();
    }

    /**
     * <code>removeLight</code> removes the given light from the Spatial.
     *
     * @param light The light to remove.
     * @see Spatial#addLight(com.jme3.light.Light)
     */
    public void removeLight(Light light) {
        localLights.remove(light);
        setLightListRefresh();
    }

    /**
     * Translates the spatial by the given translation vector.
     *
     * @return The spatial on which this method is called, e.g <code>this</code>.
     */
    public Spatial move(float x, float y, float z) {
        this.localTransform.getTranslation().addLocal(x, y, z);
        setTransformRefresh();

        return this;
    }

    /**
     * Translates the spatial by the given translation vector.
     *
     * @return The spatial on which this method is called, e.g <code>this</code>.
     */
    public Spatial move(Vector3f offset) {
        this.localTransform.getTranslation().addLocal(offset);
        setTransformRefresh();

        return this;
    }

    /**
     * Scales the spatial by the given value
     *
     * @return The spatial on which this method is called, e.g <code>this</code>.
     */
    public Spatial scale(float s) {
        return scale(s, s, s);
    }

    /**
     * Scales the spatial by the given scale vector.
     *
     * @return The spatial on which this method is called, e.g <code>this</code>.
     */
    public Spatial scale(float x, float y, float z) {
        this.localTransform.getScale().multLocal(x, y, z);
        setTransformRefresh();

        return this;
    }

    /**
     * Rotates the spatial by the given rotation.
     *
     * @return The spatial on which this method is called, e.g <code>this</code>.
     */
    public Spatial rotate(Quaternion rot) {
        this.localTransform.getRotation().multLocal(rot);
        setTransformRefresh();

        return this;
    }

    /**
     * Rotates the spatial by the xAngle, yAngle and zAngle angles (in radians),
     * (aka pitch, yaw, roll) in the local coordinate space.
     *
     * @return The spatial on which this method is called, e.g <code>this</code>.
     */
    public Spatial rotate(float xAngle, float yAngle, float zAngle) {
        TempVars vars = TempVars.get();
        Quaternion q = vars.quat1;
        q.fromAngles(xAngle, yAngle, zAngle);
        rotate(q);
        vars.release();

        return this;
    }

    /**
     * Centers the spatial in the origin of the world bound.
     * @return The spatial on which this method is called, e.g <code>this</code>.
     */
    public Spatial center() {
        Vector3f worldTrans = getWorldTranslation();
        Vector3f worldCenter = getWorldBound().getCenter();

        Vector3f absTrans = worldTrans.subtract(worldCenter);
        setLocalTranslation(absTrans);

        return this;
    }

    /**
     * @see #setCullHint(CullHint)
     * @return the cull mode of this spatial, or if set to CullHint.Inherit, the
     * cull mode of its parent.
     */
    public CullHint getCullHint() {
        if (cullHint != CullHint.Inherit) {
            return cullHint;
        } else if (parent != null) {
            return parent.getCullHint();
        } else {
            return CullHint.Dynamic;
        }
    }

    public BatchHint getBatchHint() {
        if (batchHint != BatchHint.Inherit) {
            return batchHint;
        } else if (parent != null) {
            return parent.getBatchHint();
        } else {
            return BatchHint.Always;
        }
    }

    /**
     * Returns this spatial's renderqueue bucket. If the mode is set to inherit,
     * then the spatial gets its renderqueue bucket from its parent.
     *
     * @return The spatial's current renderqueue mode.
     */
    public RenderQueue.Bucket getQueueBucket() {
        if (queueBucket != RenderQueue.Bucket.Inherit) {
            return queueBucket;
        } else if (parent != null) {
            return parent.getQueueBucket();
        } else {
            return RenderQueue.Bucket.Opaque;
        }
    }

    /**
     * @return The shadow mode of this spatial, if the local shadow
     * mode is set to inherit, then the parent's shadow mode is returned.
     *
     * @see Spatial#setShadowMode(com.jme3.renderer.queue.RenderQueue.ShadowMode)
     * @see ShadowMode
     */
    public RenderQueue.ShadowMode getShadowMode() {
        if (shadowMode != RenderQueue.ShadowMode.Inherit) {
            return shadowMode;
        } else if (parent != null) {
            return parent.getShadowMode();
        } else {
            return ShadowMode.Off;
        }
    }

    /**
     * Sets the level of detail to use when rendering this Spatial,
     * this call propagates to all geometries under this Spatial.
     *
     * @param lod The lod level to set.
     */
    public void setLodLevel(int lod) {
    }

    /**
     * <code>updateModelBound</code> recalculates the bounding object for this
     * Spatial.
     */
    public abstract void updateModelBound();

    /**
     * <code>setModelBound</code> sets the bounding object for this Spatial.
     *
     * @param modelBound
     *            the bounding object for this spatial.
     */
    public abstract void setModelBound(BoundingVolume modelBound);

    /**
     * @return The sum of all vertices under this Spatial.
     */
    public abstract int getVertexCount();

    /**
     * @return The sum of all triangles under this Spatial.
     */
    public abstract int getTriangleCount();

    /**
     * @return A clone of this Spatial, the scene graph in its entirety
     * is cloned and can be altered independently of the original scene graph.
     *
     * Note that meshes of geometries are not cloned explicitly, they
     * are shared if static, or specially cloned if animated.
     *
     * @see Mesh#cloneForAnim()
     */
    public Spatial clone( boolean cloneMaterial ) {

        // Setup the cloner for the type of cloning we want to do.
        Cloner cloner = new Cloner();

        // First, we definitely do not want to clone our own parent
        cloner.setClonedValue(parent, null);

        // If we aren't cloning materials then we will make sure those
        // aren't cloned also
        if( !cloneMaterial ) {
            cloner.setCloneFunction(Material.class, new IdentityCloneFunction<Material>());
        }

        // By default the meshes are not cloned.  The geometry
        // may choose to selectively force them to be cloned but
        // normally they will be shared
        cloner.setCloneFunction(Mesh.class, new IdentityCloneFunction<Mesh>());

        // Clone it!
        Spatial clone = cloner.clone(this);

        // Because we've nulled the parent out we need to make sure
        // the transforms and stuff get refreshed.
        clone.setTransformRefresh();
        clone.setLightListRefresh();

        return clone;
    }

    /**
     *  The old clone() method that did not use the new Cloner utility.
     */
    public Spatial oldClone(boolean cloneMaterial) {
        try {
            Spatial clone = (Spatial) super.clone();
            if (worldBound != null) {
                clone.worldBound = worldBound.clone();
            }
            clone.worldLights = worldLights.clone();
            clone.localLights = localLights.clone();

            // Set the new owner of the light lists
            clone.localLights.setOwner(clone);
            clone.worldLights.setOwner(clone);

            clone.worldOverrides = new ArrayList<MatParamOverride>();
            clone.localOverrides = new ArrayList<MatParamOverride>();

            for (MatParamOverride override : localOverrides) {
                clone.localOverrides.add((MatParamOverride) override.clone());
            }

            // No need to force cloned to update.
            // This node already has the refresh flags
            // set below so it will have to update anyway.
            clone.worldTransform = worldTransform.clone();
            clone.localTransform = localTransform.clone();

            if (clone instanceof Node) {
                Node node = (Node) this;
                Node nodeClone = (Node) clone;
                nodeClone.children = new SafeArrayList<Spatial>(Spatial.class);
                for (Spatial child : node.children) {
                    Spatial childClone = child.clone(cloneMaterial);
                    childClone.parent = nodeClone;
                    nodeClone.children.add(childClone);
                }
            }

            clone.parent = null;
            clone.setBoundRefresh();
            clone.setTransformRefresh();
            clone.setLightListRefresh();
            clone.setMatParamOverrideRefresh();

            clone.controls = new SafeArrayList<Control>(Control.class);
            for (int i = 0; i < controls.size(); i++) {
                Control newControl = controls.get(i).cloneForSpatial(clone);
                newControl.setSpatial(clone);
                clone.controls.add(newControl);
            }

            if (userData != null) {
                clone.userData = (HashMap<String, Savable>) userData.clone();
            }

            return clone;
        } catch (CloneNotSupportedException ex) {
            throw new AssertionError();
        }
    }

    /**
     * @return A clone of this Spatial, the scene graph in its entirety
     * is cloned and can be altered independently of the original scene graph.
     *
     * Note that meshes of geometries are not cloned explicitly, they
     * are shared if static, or specially cloned if animated.
     *
     * All controls will be cloned using the Control.cloneForSpatial method
     * on the clone.
     *
     * @see Mesh#cloneForAnim()
     */
    @Override
    public Spatial clone() {
        return clone(true);
    }

    /**
     * @return Similar to Spatial.clone() except will create a deep clone of all
     * geometries' meshes. Normally this method shouldn't be used. Instead, use
     * Spatial.clone()
     *
     * @see Spatial#clone()
     */
    public Spatial deepClone() {
        // Setup the cloner for the type of cloning we want to do.
        Cloner cloner = new Cloner();

        // First, we definitely do not want to clone our own parent
        cloner.setClonedValue(parent, null);

        Spatial clone = cloner.clone(this);

        // Because we've nulled the parent out we need to make sure
        // the transforms and stuff get refreshed.
        clone.setTransformRefresh();
        clone.setLightListRefresh();

        return clone;
    }

    /**
     *  Called internally by com.jme3.util.clone.Cloner.  Do not call directly.
     */
    @Override
    public Spatial jmeClone() {
        try {
            Spatial clone = (Spatial)super.clone();
            return clone;
        } catch (CloneNotSupportedException ex) {
            throw new AssertionError();
        }
    }

    /**
     *  Called internally by com.jme3.util.clone.Cloner.  Do not call directly.
     */
    @Override
    public void cloneFields( Cloner cloner, Object original ) {

        // Clone all of the fields that need fix-ups and/or potential
        // sharing.
        this.parent = cloner.clone(parent);
        this.worldBound = cloner.clone(worldBound);
        this.worldLights = cloner.clone(worldLights);
        this.localLights = cloner.clone(localLights);
        this.worldTransform = cloner.clone(worldTransform);
        this.localTransform = cloner.clone(localTransform);
        this.controls = cloner.clone(controls);

        // Cloner doesn't handle maps on its own just yet.
        // Note: this is more advanced cloning than the old clone() method
        // did because it just shallow cloned the map.  In this case, we want
        // to avoid all of the nasty cloneForSpatial() fixup style code that
        // used to inject stuff into the clone's user data.  By using cloner
        // to clone the user data we get this automatically.
        if( userData != null ) {
            userData = (HashMap<String, Savable>)userData.clone();
            for( Map.Entry<String, Savable> e : userData.entrySet() ) {
                Savable value = e.getValue();
                if( value instanceof Cloneable ) {
                    // Note: all JmeCloneable objects are also Cloneable so this
                    // catches both cases.
                    e.setValue(cloner.clone(value));
                }
            }
        }
    }

    public void setUserData(String key, Object data) {
        if (userData == null) {
            userData = new HashMap<String, Savable>();
        }

        if(data == null){
            userData.remove(key);
        }else if (data instanceof Savable) {
            userData.put(key, (Savable) data);
        } else {
            userData.put(key, new UserData(UserData.getObjectType(data), data));
        }
    }

    @SuppressWarnings("unchecked")
    public <T> T getUserData(String key) {
        if (userData == null) {
            return null;
        }

        Savable s = userData.get(key);
        if (s instanceof UserData) {
            return (T) ((UserData) s).getValue();
        } else {
            return (T) s;
        }
    }

    public Collection<String> getUserDataKeys() {
        if (userData != null) {
            return userData.keySet();
        }

        return Collections.EMPTY_SET;
    }

    /**
     * Note that we are <i>matching</i> the pattern, therefore the pattern
     * must match the entire pattern (i.e. it behaves as if it is sandwiched
     * between "^" and "$").
     * You can set regex modes, like case insensitivity, by using the (?X)
     * or (?X:Y) constructs.
     *
     * @param spatialSubclass Subclass which this must implement.
     *                        Null causes all Spatials to qualify.
     * @param nameRegex  Regular expression to match this name against.
     *                        Null causes all Names to qualify.
     * @return true if this implements the specified class and this's name
     *         matches the specified pattern.
     *
     * @see java.util.regex.Pattern
     */
    public boolean matches(Class<? extends Spatial> spatialSubclass,
            String nameRegex) {
        if (spatialSubclass != null && !spatialSubclass.isInstance(this)) {
            return false;
        }

        if (nameRegex != null && (name == null || !name.matches(nameRegex))) {
            return false;
        }

        return true;
    }

    public void write(JmeExporter ex) throws IOException {
        OutputCapsule capsule = ex.getCapsule(this);
        capsule.write(name, "name", null);
        capsule.write(worldBound, "world_bound", null);
        capsule.write(cullHint, "cull_mode", CullHint.Inherit);
        capsule.write(batchHint, "batch_hint", BatchHint.Inherit);
        capsule.write(queueBucket, "queue", RenderQueue.Bucket.Inherit);
        capsule.write(shadowMode, "shadow_mode", ShadowMode.Inherit);
        capsule.write(localTransform, "transform", Transform.IDENTITY);
        capsule.write(localLights, "lights", null);
        capsule.writeSavableArrayList(localOverrides, "overrides", null);

        // Shallow clone the controls array to convert its type.
        capsule.writeSavableArrayList(new ArrayList(controls), "controlsList", null);
        capsule.writeStringSavableMap(userData, "user_data", null);
    }

    public void read(JmeImporter im) throws IOException {
        InputCapsule ic = im.getCapsule(this);

        name = ic.readString("name", null);
        worldBound = (BoundingVolume) ic.readSavable("world_bound", null);
        cullHint = ic.readEnum("cull_mode", CullHint.class, CullHint.Inherit);
        batchHint = ic.readEnum("batch_hint", BatchHint.class, BatchHint.Inherit);
        queueBucket = ic.readEnum("queue", RenderQueue.Bucket.class,
                RenderQueue.Bucket.Inherit);
        shadowMode = ic.readEnum("shadow_mode", ShadowMode.class,
                ShadowMode.Inherit);

        localTransform = (Transform) ic.readSavable("transform", Transform.IDENTITY);

        localLights = (LightList) ic.readSavable("lights", null);
        localLights.setOwner(this);

        localOverrides = ic.readSavableArrayList("overrides", null);
        if (localOverrides == null) {
            localOverrides = new ArrayList<MatParamOverride>();
        }
        worldOverrides = new ArrayList<MatParamOverride>();

        //changed for backward compatibility with j3o files generated before the AnimControl/SkeletonControl split
        //the AnimControl creates the SkeletonControl for old files and add it to the spatial.
        //The SkeletonControl must be the last in the stack so we add the list of all other control before it.
        //When backward compatibility won't be needed anymore this can be replaced by :
        //controls = ic.readSavableArrayList("controlsList", null));
        controls.addAll(0, ic.readSavableArrayList("controlsList", null));

        userData = (HashMap<String, Savable>) ic.readStringSavableMap("user_data", null);
    }

    /**
     * <code>getWorldBound</code> retrieves the world bound at this node
     * level.
     *
     * @return the world bound at this level.
     */
    public BoundingVolume getWorldBound() {
        checkDoBoundUpdate();
        return worldBound;
    }

    /**
     * <code>setCullHint</code> alters how view frustum culling will treat this
     * spatial.
     *
     * @param hint one of: <code>CullHint.Dynamic</code>,
     * <code>CullHint.Always</code>, <code>CullHint.Inherit</code>, or
     * <code>CullHint.Never</code>
     * <p>
     * The effect of the default value (CullHint.Inherit) may change if the
     * spatial gets re-parented.
     */
    public void setCullHint(CullHint hint) {
        cullHint = hint;
    }

    /**
     * <code>setBatchHint</code> alters how batching will treat this spatial.
     *
     * @param hint one of: <code>BatchHint.Never</code>,
     * <code>BatchHint.Always</code>, or <code>BatchHint.Inherit</code>
     * <p>
     * The effect of the default value (BatchHint.Inherit) may change if the
     * spatial gets re-parented.
     */
    public void setBatchHint(BatchHint hint) {
        batchHint = hint;
    }

    /**
     * @return the cullmode set on this Spatial
     */
    public CullHint getLocalCullHint() {
        return cullHint;
    }

    /**
     * @return the batchHint set on this Spatial
     */
    public BatchHint getLocalBatchHint() {
        return batchHint;
    }

    /**
     * <code>setQueueBucket</code> determines at what phase of the
     * rendering process this Spatial will rendered. See the
     * {@link Bucket} enum for an explanation of the various
     * render queue buckets.
     *
     * @param queueBucket
     *            The bucket to use for this Spatial.
     */
    public void setQueueBucket(RenderQueue.Bucket queueBucket) {
        this.queueBucket = queueBucket;
    }

    /**
     * Sets the shadow mode of the spatial
     * The shadow mode determines how the spatial should be shadowed,
     * when a shadowing technique is used. See the
     * documentation for the class {@link ShadowMode} for more information.
     *
     * @see ShadowMode
     *
     * @param shadowMode The local shadow mode to set.
     */
    public void setShadowMode(RenderQueue.ShadowMode shadowMode) {
        this.shadowMode = shadowMode;
    }

    /**
     * @return The locally set queue bucket mode
     *
     * @see Spatial#setQueueBucket(com.jme3.renderer.queue.RenderQueue.Bucket)
     */
    public RenderQueue.Bucket getLocalQueueBucket() {
        return queueBucket;
    }

    /**
     * @return The locally set shadow mode
     *
     * @see Spatial#setShadowMode(com.jme3.renderer.queue.RenderQueue.ShadowMode)
     */
    public RenderQueue.ShadowMode getLocalShadowMode() {
        return shadowMode;
    }

    /**
     * Returns this spatial's last frustum intersection result. This int is set
     * when a check is made to determine if the bounds of the object fall inside
     * a camera's frustum. If a parent is found to fall outside the frustum, the
     * value for this spatial will not be updated.
     *
     * @return The spatial's last frustum intersection result.
     */
    public Camera.FrustumIntersect getLastFrustumIntersection() {
        return frustrumIntersects;
    }

    /**
     * Overrides the last intersection result. This is useful for operations
     * that want to start rendering at the middle of a scene tree and don't want
     * the parent of that node to influence culling.
     *
     * @param intersects
     *            the new value
     */
    public void setLastFrustumIntersection(Camera.FrustumIntersect intersects) {
        frustrumIntersects = intersects;
    }

    /**
     * Returns the Spatial's name followed by the class of the spatial <br>
     * Example: "MyNode (com.jme3.scene.Spatial)
     *
     * @return Spatial's name followed by the class of the Spatial
     */
    @Override
    public String toString() {
        return name + " (" + this.getClass().getSimpleName() + ')';
    }

    /**
     * Creates a transform matrix that will convert from this spatials'
     * local coordinate space to the world coordinate space
     * based on the world transform.
     *
     * @param store Matrix where to store the result, if null, a new one
     * will be created and returned.
     *
     * @return store if not null, otherwise, a new matrix containing the result.
     *
     * @see Spatial#getWorldTransform()
     */
    public Matrix4f getLocalToWorldMatrix(Matrix4f store) {
        if (store == null) {
            store = new Matrix4f();
        } else {
            store.loadIdentity();
        }
        // multiply with scale first, then rotate, finally translate (cf.
        // Eberly)
        store.scale(getWorldScale());
        store.multLocal(getWorldRotation());
        store.setTranslation(getWorldTranslation());
        return store;
    }

    /**
     * Visit each scene graph element ordered by DFS
     * @param visitor
     */
    public abstract void depthFirstTraversal(SceneGraphVisitor visitor);

    /**
     * Visit each scene graph element ordered by BFS
     * @param visitor
     */
    public void breadthFirstTraversal(SceneGraphVisitor visitor) {
        Queue<Spatial> queue = new LinkedList<Spatial>();
        queue.add(this);

        while (!queue.isEmpty()) {
            Spatial s = queue.poll();
            visitor.visit(s);
            s.breadthFirstTraversal(visitor, queue);
        }
    }

    protected abstract void breadthFirstTraversal(SceneGraphVisitor visitor, Queue<Spatial> queue);
}<|MERGE_RESOLUTION|>--- conflicted
+++ resolved
@@ -122,16 +122,10 @@
      */
     protected static final int RF_TRANSFORM = 0x01, // need light resort + combine transforms
                                RF_BOUND = 0x02,
-<<<<<<< HEAD
-                               RF_LIGHTLIST = 0x04, // changes in light lists 
+                               RF_LIGHTLIST = 0x04, // changes in light lists
                                RF_CHILD_LIGHTLIST = 0x08, // some child need geometry update
                                RF_MATPARAM_OVERRIDE = 0x10;
     
-=======
-                               RF_LIGHTLIST = 0x04, // changes in light lists
-                               RF_CHILD_LIGHTLIST = 0x08; // some child need geometry update
-
->>>>>>> 47b37a08
     protected CullHint cullHint = CullHint.Inherit;
     protected BatchHint batchHint = BatchHint.Inherit;
     /**
@@ -143,15 +137,11 @@
      */
     protected LightList localLights;
     protected transient LightList worldLights;
-<<<<<<< HEAD
 
     protected ArrayList<MatParamOverride> localOverrides;
     protected ArrayList<MatParamOverride> worldOverrides;
 
-    /** 
-=======
-    /**
->>>>>>> 47b37a08
+    /**
      * This spatial's name.
      */
     protected String name;
@@ -295,23 +285,7 @@
         // Make sure next updateGeometricState() visits this branch
         // to update lights.
         Spatial p = parent;
-        while (p != null) {
-<<<<<<< HEAD
-=======
-            //if (p.refreshFlags != 0) {
-                // any refresh flag is sufficient,
-                // as each propagates to the root Node
-
-                // 2015/2/8:
-                // This is not true, because using e.g. getWorldBound()
-                // or getWorldTransform() activates a "partial refresh"
-                // which does not update the lights but does clear
-                // the refresh flags on the ancestors!
-
-            //    return;
-            //}
-
->>>>>>> 47b37a08
+        while (p != null) {            
             if ((p.refreshFlags & RF_CHILD_LIGHTLIST) != 0) {
                 // The parent already has this flag,
                 // so must all ancestors.
@@ -688,7 +662,7 @@
     }
 
     /**
-     * Computes the world transform of this Spatial in the most
+     * Computes the world transform of this Spatial in the most 
      * efficient manner possible.
      */
     void checkDoTransformUpdate() {
@@ -944,14 +918,10 @@
         if ((refreshFlags & RF_BOUND) != 0) {
             updateWorldBound();
         }
-<<<<<<< HEAD
         if ((refreshFlags & RF_MATPARAM_OVERRIDE) != 0) {
             updateMatParamOverrides();
         }
         
-=======
-
->>>>>>> 47b37a08
         assert refreshFlags == 0;
     }
 
@@ -1405,6 +1375,7 @@
         // the transforms and stuff get refreshed.
         clone.setTransformRefresh();
         clone.setLightListRefresh();
+	clone.setMatParamOverrideRefresh();
 
         return clone;
     }
@@ -1509,6 +1480,7 @@
         // the transforms and stuff get refreshed.
         clone.setTransformRefresh();
         clone.setLightListRefresh();
+	clone.setMatParamOverrideRefresh();
 
         return clone;
     }
@@ -1540,6 +1512,8 @@
         this.localLights = cloner.clone(localLights);
         this.worldTransform = cloner.clone(worldTransform);
         this.localTransform = cloner.clone(localTransform);
+	clone.worldOverrides = cloner.clone(worldOverrides);
+	clone.localOverrides = cloner.clone(localOverrides);
         this.controls = cloner.clone(controls);
 
         // Cloner doesn't handle maps on its own just yet.

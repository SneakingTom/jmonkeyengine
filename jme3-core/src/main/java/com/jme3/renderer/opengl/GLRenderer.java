--- conflicted
+++ resolved
@@ -102,7 +102,7 @@
     private final GLFbo glfbo;
     private final TextureUtil texUtil;
     private final AsyncFrameReader frameReader;
-    
+
     public GLRenderer(GL gl, GLExt glext, GLFbo glfbo) {
         this.gl = gl;
         this.gl2 = gl instanceof GL2 ? (GL2)gl : null;
@@ -1692,7 +1692,7 @@
     public Future<ByteBuffer> readFrameBufferLater(FrameBuffer fb, ByteBuffer byteBuf) {
       return frameReader.readFrameBufferLater(fb, byteBuf);
     }
-    
+
     void readFrameBufferWithGLFormat(FrameBuffer fb, ByteBuffer byteBuf, int glFormat, int dataType, int pboId) {
         if (fb != null) {
             RenderBuffer rb = fb.getColorBuffer();
@@ -1716,13 +1716,13 @@
             gl.glBindBuffer(GLExt.GL_PIXEL_PACK_BUFFER_ARB, pboId);
             context.boundPixelPackPBO = pboId;
         }
-        
+
         if (byteBuf == null) {
             gl.glReadPixels(vpX, vpY, vpW, vpH, glFormat, dataType, 0);
         } else {
             gl.glReadPixels(vpX, vpY, vpW, vpH, glFormat, dataType, byteBuf);
         }
-        
+
         if (context.boundPixelPackPBO != 0) {
             gl.glBindBuffer(GLExt.GL_PIXEL_PACK_BUFFER_ARB, 0);
             context.boundPixelPackPBO = 0;
@@ -1733,7 +1733,7 @@
         GLImageFormat glFormat = texUtil.getImageFormatWithError(format, false);
         readFrameBufferWithGLFormat(fb, byteBuf, glFormat.format, glFormat.dataType, 0);
     }
-    
+
     public void readFrameBuffer(FrameBuffer fb, ByteBuffer byteBuf) {
         readFrameBufferWithFormat(fb, byteBuf, Image.Format.RGBA8);
     }
@@ -2357,10 +2357,6 @@
         context.attribIndexList.copyNewToOld();
     }
 
-<<<<<<< HEAD
-=======
-    
->>>>>>> f0b63e79
     private int updateAttributeLocation(Shader shader, VertexBuffer.Type attribType) {
         Attribute attrib = shader.getAttribute(attribType);
         int loc = attrib.getLocation();
@@ -2473,15 +2469,9 @@
 
     /**
      * Set VBO on VAO. Assumes a brand new mesh or modified mesh with new buffer.
-<<<<<<< HEAD
      *
      * @param vb
      * @param idb
-=======
-     * 
-     * @param vb
-     * @param idb 
->>>>>>> f0b63e79
      */
     public void setVertexAttribVAO(VertexBuffer vb, VertexBuffer idb) {
         if (vb.getBufferType() == VertexBuffer.Type.Index) {
@@ -2517,11 +2507,7 @@
         for (int i = 0; i < slotsRequired; i++) {
             gl.glEnableVertexAttribArray(location + i);
         }
-<<<<<<< HEAD
-
-=======
-        
->>>>>>> f0b63e79
+
         // NOTE: Use id from interleaved buffer if specified
         int bufId = idb != null ? idb.getId() : vb.getId();
         assert bufId != -1;
@@ -2566,11 +2552,7 @@
             }
         }
     }
-<<<<<<< HEAD
-
-=======
-    
->>>>>>> f0b63e79
+
     public void setVertexAttrib(VertexBuffer vb) {
         setVertexAttrib(vb, null);
     }
@@ -2621,10 +2603,6 @@
 
         int vertCount = mesh.getVertexCount();
         boolean useInstancing = count > 1 && caps.contains(Caps.MeshInstancing);
-<<<<<<< HEAD
-=======
-
->>>>>>> f0b63e79
         if (useInstancing) {
             glext.glDrawElementsInstancedARB(convertElementMode(mesh.getMode()),
                     indexBuf.getData().limit(),
@@ -2642,8 +2620,8 @@
     }
 
     /*********************************************************************\
-    |* Render Calls                                                      *|
-    \*********************************************************************/
+     |* Render Calls                                                      *|
+     \*********************************************************************/
     public int convertElementMode(Mesh.Mode mode) {
         switch (mode) {
             case Points:
@@ -2666,11 +2644,7 @@
                 throw new UnsupportedOperationException("Unrecognized mesh mode: " + mode);
         }
     }
-<<<<<<< HEAD
-
-=======
-    
->>>>>>> f0b63e79
+
     private void setupVertexBuffersLegacy(Mesh mesh, VertexBuffer[] instanceData) {
         VertexBuffer interleavedData = mesh.getBuffer(Type.InterleavedData);
         if (interleavedData != null && interleavedData.isUpdateNeeded()) {
@@ -2682,7 +2656,7 @@
                 setVertexAttrib(vb, null);
             }
         }
-        
+
         for (VertexBuffer vb : mesh.getBufferList().getArray()) {
             if (vb.getBufferType() == Type.InterleavedData
                     || vb.getUsage() == Usage.CpuOnly // ignore cpu-only buffers
@@ -2699,11 +2673,7 @@
             }
         }
     }
-<<<<<<< HEAD
-
-=======
-    
->>>>>>> f0b63e79
+
     private void setupVertexBuffers(Mesh mesh, VertexBuffer[] instanceData) {
         VertexBuffer interleavedData = mesh.getBuffer(Type.InterleavedData);
         if (instanceData != null) {
@@ -2711,11 +2681,7 @@
                 setVertexAttribVAO(vb, null);
             }
         }
-<<<<<<< HEAD
-
-=======
-        
->>>>>>> f0b63e79
+
         for (VertexBuffer vb : mesh.getBufferList().getArray()) {
             if (vb.getBufferType() == Type.InterleavedData
                     || vb.getUsage() == Usage.CpuOnly // ignore cpu-only buffers
@@ -2731,11 +2697,7 @@
                 setVertexAttribVAO(vb, interleavedData);
             }
         }
-<<<<<<< HEAD
-
-=======
-        
->>>>>>> f0b63e79
+
         mesh.clearUpdateNeeded();
     }
 
@@ -2762,11 +2724,7 @@
             updateBufferData(vb);
         }
     }
-<<<<<<< HEAD
-
-=======
-    
->>>>>>> f0b63e79
+
     private VertexBuffer getIndexBuffer(Mesh mesh, int lod) {
         VertexBuffer indices;
         if (mesh.getNumLodLevels() > 0) {
@@ -2779,21 +2737,13 @@
 
     private void setVertexArrayObject(Mesh mesh) {
         int id = mesh.getId();
-<<<<<<< HEAD
-
-=======
-        
->>>>>>> f0b63e79
+
         if (id == -1) {
             IntBuffer temp = intBuf1;
             gl3.glGenVertexArrays(temp);
             id = temp.get(0);
             mesh.setId(id);
-<<<<<<< HEAD
-
-=======
-            
->>>>>>> f0b63e79
+
             objManager.registerObject(mesh);
         }
 
@@ -2802,7 +2752,6 @@
             context.boundVertexArray = id;
         }
     }
-<<<<<<< HEAD
 
     private void renderMeshDefault(Mesh mesh, int lod, int count, VertexBuffer[] instanceData) {
         setVertexArrayObject(mesh);
@@ -2823,32 +2772,16 @@
                 // NOTE: context.boundElementArrayVBO gets captured in the VAO.
                 // Make everyone think its already bound.
                 context.boundElementArrayVBO = indices.getId();
-=======
-
-    private void renderMeshDefault(Mesh mesh, int lod, int count, VertexBuffer[] instanceData) {
-        setVertexArrayObject(mesh);
-        
-        VertexBuffer indices = getIndexBuffer(mesh, lod);
-        if (mesh.isUpdateNeeded()) {
-            setupVertexBuffers(mesh, instanceData);
-            updateBufferData(indices);
-        } else {
-            updateVertexBuffers(mesh, instanceData);
-            if (indices != null) {
-                // NOTE: context.boundElementArrayVBO gets captured in the VAO.
-                // Make everyone think its already bound.
-                context.boundElementArrayVBO = indices.getId();
             }
         }
 
         if (indices != null) {
             if (indices.isUpdateNeeded()) {
                 updateBufferData(indices);
->>>>>>> f0b63e79
             }
 
             drawTriangleList(indices, mesh, count);
-            
+
             context.boundElementArrayVBO = 0;
         } else {
             drawTriangleArray(mesh.getMode(), count, mesh.getVertexCount());
@@ -2858,22 +2791,6 @@
     private void renderMeshLegacy(Mesh mesh, int lod, int count, VertexBuffer[] instanceData) {
         setupVertexBuffersLegacy(mesh, instanceData);
         VertexBuffer indices = getIndexBuffer(mesh, lod);
-        if (indices != null) {
-            if (indices.isUpdateNeeded()) {
-                updateBufferData(indices);
-            }
-
-            drawTriangleList(indices, mesh, count);
-
-            context.boundElementArrayVBO = 0;
-        } else {
-            drawTriangleArray(mesh.getMode(), count, mesh.getVertexCount());
-        }
-    }
-
-    private void renderMeshLegacy(Mesh mesh, int lod, int count, VertexBuffer[] instanceData) {
-        setupVertexBuffersLegacy(mesh, instanceData);
-        VertexBuffer indices = getIndexBuffer(mesh, lod);
 
         clearVertexAttribs();
 
@@ -2902,7 +2819,6 @@
         if (gl4 != null && mesh.getMode().equals(Mode.Patch)) {
             gl4.glPatchParameter(mesh.getPatchVertexCount());
         }
-<<<<<<< HEAD
 
         statistics.onMeshDrawn(mesh, lod, count);
 
@@ -2910,21 +2826,11 @@
         // the method is collapsed again.  -pspeed
         count = Math.max(mesh.getInstanceCount(), count);
 
-=======
-        
-        statistics.onMeshDrawn(mesh, lod, count);
-        
-        // Here while count is still passed in.  Can be removed when/if
-        // the method is collapsed again.  -pspeed        
-        count = Math.max(mesh.getInstanceCount(), count);
-        
->>>>>>> f0b63e79
 //         if (caps.contains(Caps.VertexBufferArray)) {
              renderMeshDefault(mesh, lod, count, instanceData);
 //         } else {
 //            renderMeshLegacy(mesh, lod, count, instanceData);
 //        // }
-<<<<<<< HEAD
     }
 
     @Override
@@ -2937,22 +2843,8 @@
             gl3.glDeleteVertexArrays(intBuf1);
             mesh.resetObject();
         }
-=======
->>>>>>> f0b63e79
-    }
-
-    @Override
-    public void deleteMesh(Mesh mesh) {
-        int bufId = mesh.getId();
-        if (bufId != -1) {
-            // delete vertex array object
-            intBuf1.put(0, bufId);
-            intBuf1.position(0).limit(1);
-            gl3.glDeleteVertexArrays(intBuf1);
-            mesh.resetObject();
-        }
-    }
-    
+    }
+
     public void setMainFrameBufferSrgb(boolean enableSrgb) {
         // Gamma correction
         if (!caps.contains(Caps.Srgb) && enableSrgb) {
